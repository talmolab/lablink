name: Build and Push Docker Images

on:
  workflow_dispatch:
    inputs:
      environment:
        description: "Environment to run the workflow against"
        required: true
        default: "test"
        type: choice
        options:
          - test
          - ci-test
          - prod
      allocator_version:
        description: "Allocator package version (REQUIRED for prod, leave empty for test)"
        required: false
        type: string
      client_version:
        description: "Client package version (REQUIRED for prod, leave empty for test)"
        required: false
        type: string
  pull_request:
    types: [opened, synchronize, reopened]
    paths:
      - "packages/**"
      - ".github/workflows/lablink-images.yml"
  push:
    branches:
      - main
      - test
    paths:
      - "packages/**"
      - ".github/workflows/lablink-images.yml"

jobs:
  build:
    runs-on: ubuntu-latest
    strategy:
      matrix:
        include:
          - image-name: lablink-allocator-image
            dockerfile-path: ./packages/allocator/Dockerfile
            context: ./packages/allocator
          - image-name: lablink-client-base-image
            dockerfile-path: ./packages/client/Dockerfile
            context: ./packages/client
    outputs:
      git_sha: ${{ steps.get_sha.outputs.sha }}
      sanitized_platform: ${{ steps.sanitize_platform.outputs.sanitized_platform }}

    steps:
      - name: Checkout code
        uses: actions/checkout@v4

      - name: Free Disk Space (Ubuntu)
        uses: jlumbroso/free-disk-space@v1.3.1
        with:
          # Preserve tool cache (Python, Node.js, etc.)
          tool-cache: false
          # Remove large pre-installed packages we don't use
<<<<<<< HEAD
          android: true # ~11GB - Android SDK not needed for Python/Docker builds
          dotnet: true # ~2GB - .NET not needed
          haskell: true # ~5GB - Haskell GHC not needed
          large-packages: true # Cloud SDKs, etc. not needed
          docker-images: false # Keep base - we haven't built anything yet
          swap-storage: true # ~4GB - Swap not needed for Docker builds
=======
          android: true      # ~11GB - Android SDK not needed for Python/Docker builds
          dotnet: true       # ~2GB - .NET not needed
          haskell: true      # ~5GB - Haskell GHC not needed
          large-packages: true  # Cloud SDKs, etc. not needed
          docker-images: false  # Keep base - we haven't built anything yet
          swap-storage: true    # ~4GB - Swap not needed for Docker builds
>>>>>>> b1c97c5a
          # Total expected space freed: ~20-30GB
          # Rationale: Client image with CUDA is ~6GB, needs 12-18GB during build
          # GitHub runners start with ~14GB free, which causes "No space left on device"

      - name: Validate production build requirements
        if: github.event_name == 'workflow_dispatch' && inputs.environment == 'prod'
        run: |
          if [ -z "${{ inputs.allocator_version }}" ] || [ -z "${{ inputs.client_version }}" ]; then
            echo "❌ ERROR: Production builds require both allocator_version and client_version"
            echo "Please provide versions or use environment=test for development builds"
            exit 1
          fi

      - name: Select Dockerfile and build args
        id: docker_config
        run: |
          # Determine if this is a dev build (use Dockerfile.dev with local code)
          # or prod build (use Dockerfile with PyPI package)
          if [ "${{ github.event_name }}" == "pull_request" ] || [ "${{ github.ref_name }}" == "test" ] || [ "${{ github.ref_name }}" == "main" ] || [ "${{ inputs.environment }}" == "test" ] || [ "${{ inputs.environment }}" == "ci-test" ]; then
            # Dev builds: PR, push to test/main, or manual test/ci-test
            echo "dockerfile_suffix=.dev" >> $GITHUB_OUTPUT
            echo "build_args=" >> $GITHUB_OUTPUT
            echo "is_dev=true" >> $GITHUB_OUTPUT
          elif [ "${{ github.event_name }}" == "workflow_dispatch" ] && [ "${{ inputs.environment }}" == "prod" ]; then
            # Production build: manual dispatch with prod environment
            # Determine version based on image type
            if [ "${{ matrix.image-name }}" == "lablink-allocator-image" ]; then
              VERSION="${{ inputs.allocator_version }}"
            elif [ "${{ matrix.image-name }}" == "lablink-client-base-image" ]; then
              VERSION="${{ inputs.client_version }}"
            fi

            # Version should always be provided due to validation step
            if [ -n "$VERSION" ]; then
              echo "dockerfile_suffix=" >> $GITHUB_OUTPUT
              echo "build_args=PACKAGE_VERSION=${VERSION}" >> $GITHUB_OUTPUT
              echo "is_dev=false" >> $GITHUB_OUTPUT
            else
              echo "ERROR: Production build without version (validation should have caught this)"
              exit 1
            fi
          else
            # Fallback for unexpected trigger types - default to dev build for safety
            echo "WARNING: Unexpected trigger type, defaulting to dev build"
            echo "dockerfile_suffix=.dev" >> $GITHUB_OUTPUT
            echo "build_args=" >> $GITHUB_OUTPUT
            echo "is_dev=true" >> $GITHUB_OUTPUT
          fi

      - name: Set environment suffix
        id: set_env_suffix
        run: |
          # Add -test suffix for all dev builds (not for manual prod builds)
          if [ "${{ inputs.environment }}" == "prod" ]; then
            # Manual prod build - no suffix
            echo "env_suffix=" >> $GITHUB_OUTPUT
          elif [ "${{ github.event_name }}" == "pull_request" ] || [ "${{ github.ref_name }}" == "test" ] || [ "${{ github.ref_name }}" == "main" ] || [ "${{ inputs.environment }}" == "test" ] || [ "${{ inputs.environment }}" == "ci-test" ]; then
            # All other cases - dev builds with -test suffix
            echo "env_suffix=-test" >> $GITHUB_OUTPUT
          else
            # Fallback - no suffix
            echo "env_suffix=" >> $GITHUB_OUTPUT
          fi

      - name: Get Git SHA
        id: get_sha
        run: echo "sha=$(git rev-parse HEAD)" >> $GITHUB_OUTPUT

      - name: Debug Git SHA
        run: echo "Git SHA ${{ steps.get_sha.outputs.sha }}"

      - name: Sanitize platform name
        id: sanitize_platform
        run: |
          sanitized_platform="linux/amd64"
          sanitized_platform="${sanitized_platform/\//-}"
          echo "sanitized_platform=$sanitized_platform" >> $GITHUB_OUTPUT

      - name: Generate tags
        id: generate_tags
        run: |
          REPO_OWNER="${{ github.repository_owner }}"
          PLATFORM="${{ steps.sanitize_platform.outputs.sanitized_platform }}"
          SHA="${{ steps.get_sha.outputs.sha }}"
          ENV_SUFFIX="${{ steps.set_env_suffix.outputs.env_suffix }}"

          # Extract package version if available from workflow_dispatch
          if [ "${{ github.event_name }}" == "workflow_dispatch" ]; then
            # Use image-specific version
            if [ "${{ matrix.image-name }}" == "lablink-allocator-image" ]; then
              PKG_VERSION="${{ inputs.allocator_version }}"
            elif [ "${{ matrix.image-name }}" == "lablink-client-base-image" ]; then
              PKG_VERSION="${{ inputs.client_version }}"
            fi
          else
            PKG_VERSION=""
          fi

          if [ "${{ matrix.image-name }}" == "lablink-allocator-image" ]; then
            tags="ghcr.io/$REPO_OWNER/lablink-allocator-image:$PLATFORM$ENV_SUFFIX,ghcr.io/$REPO_OWNER/lablink-allocator-image:$PLATFORM-$SHA$ENV_SUFFIX,ghcr.io/$REPO_OWNER/lablink-allocator-image:$PLATFORM-latest$ENV_SUFFIX,ghcr.io/$REPO_OWNER/lablink-allocator-image:$PLATFORM-terraform-1.4.6$ENV_SUFFIX,ghcr.io/$REPO_OWNER/lablink-allocator-image:$PLATFORM-postgres-15$ENV_SUFFIX"

            # Add package version tag if available
            if [ -n "$PKG_VERSION" ]; then
              tags="$tags,ghcr.io/$REPO_OWNER/lablink-allocator-image:$PKG_VERSION,ghcr.io/$REPO_OWNER/lablink-allocator-image:$PLATFORM-$PKG_VERSION"
            fi

            if [ -z "$ENV_SUFFIX" ]; then
              tags="$tags,ghcr.io/$REPO_OWNER/lablink-allocator-image:latest"
            fi
            echo "tags=$tags" >> $GITHUB_OUTPUT
          elif [ "${{ matrix.image-name }}" == "lablink-client-base-image" ]; then
            tags="ghcr.io/$REPO_OWNER/lablink-client-base-image:$PLATFORM$ENV_SUFFIX,ghcr.io/$REPO_OWNER/lablink-client-base-image:$PLATFORM-latest$ENV_SUFFIX,ghcr.io/$REPO_OWNER/lablink-client-base-image:$PLATFORM-nvidia-cuda-12.8.1-cudnn8-devel-ubuntu22.04$ENV_SUFFIX,ghcr.io/$REPO_OWNER/lablink-client-base-image:$PLATFORM-$SHA$ENV_SUFFIX,ghcr.io/$REPO_OWNER/lablink-client-base-image:$PLATFORM-ubuntu22.04-nvm-0.40.2-uv-0.6.8-miniforge3-24.11.3$ENV_SUFFIX"

            # Add package version tag if available
            if [ -n "$PKG_VERSION" ]; then
              tags="$tags,ghcr.io/$REPO_OWNER/lablink-client-base-image:$PKG_VERSION,ghcr.io/$REPO_OWNER/lablink-client-base-image:$PLATFORM-$PKG_VERSION"
            fi

            if [ -z "$ENV_SUFFIX" ]; then
              tags="$tags,ghcr.io/$REPO_OWNER/lablink-client-base-image:latest"
            fi
            echo "tags=$tags" >> $GITHUB_OUTPUT
          fi

      - name: Set up Docker Buildx
        uses: docker/setup-buildx-action@v3
        with:
          driver: docker-container

      - name: Authenticate to GitHub Container Registry
        run: echo "${{ secrets.GITHUB_TOKEN }}" | docker login ghcr.io -u ${{ github.actor }} --password-stdin

      - name: Build and push Docker image
        uses: docker/build-push-action@v6
        with:
          context: ${{ matrix.context }}
          file: ${{ matrix.dockerfile-path }}${{ steps.docker_config.outputs.dockerfile_suffix }}
          platforms: linux/amd64
          push: true
          tags: ${{ steps.generate_tags.outputs.tags }}
          build-args: ${{ steps.docker_config.outputs.build_args }}

      - name: Build Summary
        run: |
          echo "✅ Docker image built successfully!"
          echo "Image tags: ${{ steps.generate_tags.outputs.tags }}"
          echo "Dockerfile: ${{ matrix.dockerfile-path }}${{ steps.docker_config.outputs.dockerfile_suffix }}"
          if [ -n "${{ steps.docker_config.outputs.build_args }}" ]; then
            echo "Build args: ${{ steps.docker_config.outputs.build_args }}"
          fi

  verify-allocator:
    name: Verify Allocator Image
    runs-on: ubuntu-latest
    needs: build
    if: contains(needs.build.result, 'success')
    steps:
      - name: Authenticate to GitHub Container Registry
        run: echo "${{ secrets.GITHUB_TOKEN }}" | docker login ghcr.io -u ${{ github.actor }} --password-stdin

      - name: Determine image tag
        id: get_tag
        run: |
          REPO_OWNER="${{ github.repository_owner }}"
          SHA="${{ needs.build.outputs.git_sha }}"
          PLATFORM="${{ needs.build.outputs.sanitized_platform }}"

          # Determine ENV_SUFFIX (matches build job logic)
          if [ "${{ inputs.environment }}" == "prod" ]; then
            ENV_SUFFIX=""
          elif [ "${{ github.event_name }}" == "pull_request" ] || [ "${{ github.ref_name }}" == "test" ] || [ "${{ github.ref_name }}" == "main" ] || [ "${{ inputs.environment }}" == "test" ]; then
            ENV_SUFFIX="-test"
          else
            ENV_SUFFIX=""
          fi

          # Use SHA tag for exact image match (prevents race conditions)
          TAG="${PLATFORM}-${SHA}${ENV_SUFFIX}"

          IMAGE="ghcr.io/$REPO_OWNER/lablink-allocator-image:$TAG"
          echo "image=$IMAGE" >> $GITHUB_OUTPUT

      - name: Pull allocator image
        run: docker pull ${{ steps.get_tag.outputs.image }}

      - name: Verify allocator console scripts
        run: |
          echo "Testing allocator console scripts..."
          docker run --rm ${{ steps.get_tag.outputs.image }} bash -c "source /app/.venv/bin/activate && echo \"lablink-allocator:\" && which lablink-allocator && echo \"generate-init-sql:\" && which generate-init-sql && echo \"Allocator console scripts verified\""

      - name: Verify allocator package imports
        run: |
          echo "Testing allocator package imports..."
          docker run --rm ${{ steps.get_tag.outputs.image }} bash -c 'source /app/.venv/bin/activate && python -c "
          import warnings
          warnings.filterwarnings(\"ignore\")
          import logging
          logging.basicConfig(level=logging.ERROR)
          print(\"Importing allocator packages:\")
          from lablink_allocator_service.main import main
          print(\"  - main.main imported\")
          from lablink_allocator_service.database import PostgresqlDatabase
          print(\"  - database.PostgresqlDatabase imported\")
          from lablink_allocator_service.get_config import get_config
          print(\"  - get_config.get_config imported\")
          print(\"Allocator imports verified\")
          "'

      - name: Verify allocator dev dependencies (dev images only)
        if: github.event_name == 'pull_request' || github.ref_name == 'test' || github.ref_name == 'main' || inputs.environment == 'test'
        run: |
          echo "Testing allocator dev dependencies..."
          docker run --rm ${{ steps.get_tag.outputs.image }} bash -c 'source /app/.venv/bin/activate && python -c "
          print(\"Checking allocator dev dependencies:\")
          import pytest; print(\"  - pytest version:\", pytest.__version__)
          import ruff; print(\"  - ruff available\")
          print(\"Dev dependencies verified\")
          "'

      - name: Run allocator tests (dev images only)
        if: github.event_name == 'pull_request' || github.ref_name == 'test' || github.ref_name == 'main' || inputs.environment == 'test'
        run: |
          echo "Running allocator pytest tests..."
          docker run --rm ${{ steps.get_tag.outputs.image }} bash -c 'cd /app/lablink-allocator && source /app/.venv/bin/activate && pytest tests --ignore=tests/terraform -v --tb=short'

      - name: Verify allocator entry points are importable
        run: |
          echo "Testing allocator console script entry points can be imported..."
          docker run --rm ${{ steps.get_tag.outputs.image }} bash -c 'source /app/.venv/bin/activate && python -c "
          from lablink_allocator_service.main import main as allocator_main
          from lablink_allocator_service.generate_init_sql import main as generate_sql_main
          assert callable(allocator_main), \"allocator main() is not callable\"
          assert callable(generate_sql_main), \"generate_init_sql main() is not callable\"
          print(\"✓ All entry points are importable and callable\")
          "'

      - name: Execute allocator console scripts
        run: |
          echo "Testing allocator console script execution..."
          docker run --rm ${{ steps.get_tag.outputs.image }} bash -c 'source /app/.venv/bin/activate && generate-init-sql 2>/dev/null && test -f /app/init.sql && wc -l /app/init.sql && echo "generate-init-sql executed successfully"'
          docker run --rm ${{ steps.get_tag.outputs.image }} bash -c 'source /app/.venv/bin/activate && timeout 2 lablink-allocator > /tmp/allocator_output.txt 2>&1 || true && test -s /tmp/allocator_output.txt && echo "lablink-allocator entry point executed"'

  verify-client:
    name: Verify Client Image
    runs-on: ubuntu-latest
    needs: build
    if: contains(needs.build.result, 'success')
    steps:
      - name: Authenticate to GitHub Container Registry
        run: echo "${{ secrets.GITHUB_TOKEN }}" | docker login ghcr.io -u ${{ github.actor }} --password-stdin

      - name: Determine image tag
        id: get_tag
        run: |
          REPO_OWNER="${{ github.repository_owner }}"
          SHA="${{ needs.build.outputs.git_sha }}"
          PLATFORM="${{ needs.build.outputs.sanitized_platform }}"

          # Determine ENV_SUFFIX (matches build job logic)
          if [ "${{ inputs.environment }}" == "prod" ]; then
            ENV_SUFFIX=""
          elif [ "${{ github.event_name }}" == "pull_request" ] || [ "${{ github.ref_name }}" == "test" ] || [ "${{ github.ref_name }}" == "main" ] || [ "${{ inputs.environment }}" == "test" ]; then
            ENV_SUFFIX="-test"
          else
            ENV_SUFFIX=""
          fi

          # Use SHA tag for exact image match (prevents race conditions)
          TAG="${PLATFORM}-${SHA}${ENV_SUFFIX}"

          IMAGE="ghcr.io/$REPO_OWNER/lablink-client-base-image:$TAG"
          echo "image=$IMAGE" >> $GITHUB_OUTPUT

      - name: Pull client image
        run: docker pull ${{ steps.get_tag.outputs.image }}

      - name: Verify client console scripts exist
        run: |
          echo "Testing client console scripts..."
          docker run --rm ${{ steps.get_tag.outputs.image }} bash -c "source /home/client/.venv/bin/activate && echo \"check_gpu:\" && which check_gpu && echo \"subscribe:\" && which subscribe && echo \"update_inuse_status:\" && which update_inuse_status && echo \"Client console scripts verified\""

      - name: Verify client package imports
        run: |
          echo "Testing client package imports..."
          docker run --rm ${{ steps.get_tag.outputs.image }} bash -c 'source /home/client/.venv/bin/activate && python -c "
          print(\"Importing client packages:\")
          from lablink_client_service.subscribe import main
          print(\"  - subscribe.main imported\")
          from lablink_client_service.check_gpu import main as check_main
          print(\"  - check_gpu.main imported\")
          from lablink_client_service.update_inuse_status import main as update_main
          print(\"  - update_inuse_status.main imported\")
          print(\"Client imports verified\")
          "'

      - name: Verify uv is available
        run: |
          echo "Testing uv availability..."
          docker run --rm ${{ steps.get_tag.outputs.image }} bash -c "which uv && echo \"uv version:\" && uv --version"

      - name: Verify client dev dependencies (dev images only)
        if: github.event_name == 'pull_request' || github.ref_name == 'test' || github.ref_name == 'main' || inputs.environment == 'test'
        run: |
          echo "Testing client dev dependencies..."
          docker run --rm ${{ steps.get_tag.outputs.image }} bash -c 'source /home/client/.venv/bin/activate && python -c "
          print(\"Checking client dev dependencies:\")
          import pytest; print(\"  - pytest version:\", pytest.__version__)
          import ruff; print(\"  - ruff available\")
          print(\"Dev dependencies verified\")
          "'

      - name: Run client tests (dev images only)
        if: github.event_name == 'pull_request' || github.ref_name == 'test' || github.ref_name == 'main' || inputs.environment == 'test'
        run: |
          echo "Running client pytest tests..."
          docker run --rm --user client ${{ steps.get_tag.outputs.image }} bash -c 'cd /home/client/lablink-client && source /home/client/.venv/bin/activate && pytest tests -v --tb=short'

      - name: Verify client entry points are importable
        run: |
          echo "Testing client console script entry points can be imported..."
          docker run --rm ${{ steps.get_tag.outputs.image }} bash -c 'source /home/client/.venv/bin/activate && python -c "
          from lablink_client_service.check_gpu import main as check_gpu_main
          from lablink_client_service.subscribe import main as subscribe_main
          from lablink_client_service.update_inuse_status import main as update_main
          assert callable(check_gpu_main), \"check_gpu main() is not callable\"
          assert callable(subscribe_main), \"subscribe main() is not callable\"
          assert callable(update_main), \"update_inuse_status main() is not callable\"
          print(\"✓ All entry points are importable and callable\")
          "'

      - name: Execute client console scripts
        run: |
          echo "Testing client console script execution..."
          # Test that scripts execute (will fail without allocator, but should attempt to run)
          docker run --rm ${{ steps.get_tag.outputs.image }} bash -c 'source /home/client/.venv/bin/activate && timeout 2 check_gpu > /tmp/check_gpu_output.txt 2>&1 || true && test -s /tmp/check_gpu_output.txt && echo "check_gpu entry point executed"'
          docker run --rm ${{ steps.get_tag.outputs.image }} bash -c 'source /home/client/.venv/bin/activate && timeout 2 subscribe > /tmp/subscribe_output.txt 2>&1 || true && test -s /tmp/subscribe_output.txt && echo "subscribe entry point executed"'
          docker run --rm ${{ steps.get_tag.outputs.image }} bash -c 'source /home/client/.venv/bin/activate && timeout 2 update_inuse_status > /tmp/update_output.txt 2>&1 || true && test -s /tmp/update_output.txt && echo "update_inuse_status entry point executed"'

      - name: Verify custom-startup.sh execution
        run: |
          echo "Testing custom-startup.sh execution..."
          CUSTOM_STARTUP_SCRIPT_CONTENT=$(cat <<'EOF'
          #!/bin/bash
          echo "CUSTOM_STARTUP_SCRIPT_EXECUTED_SUCCESSFULLY"
          sudo apt-get update -y
          sudo apt-get install -y jq
          echo "JQ_VERSION: $(jq --version)"
          EOF
          )
          TEMP_SCRIPT_FILE=$(mktemp)
          echo "$CUSTOM_STARTUP_SCRIPT_CONTENT" > "$TEMP_SCRIPT_FILE"
          chmod +x "$TEMP_SCRIPT_FILE"

          # Run the client container, mounting the temporary custom-startup.sh
          # The client's start.sh expects custom-startup.sh at /docker_scripts/custom-startup.sh
          # We override the entrypoint to ensure start.sh is executed, which in turn runs custom-startup.sh
          OUTPUT=$(docker run --rm -u client -v "$TEMP_SCRIPT_FILE":/docker_scripts/custom-startup.sh:ro ${{ steps.get_tag.outputs.image }} bash -c "source /home/client/.venv/bin/activate && sudo bash /docker_scripts/custom-startup.sh")

          echo "Docker container output:"
          echo "$OUTPUT"

          if echo "$OUTPUT" | grep -q "CUSTOM_STARTUP_SCRIPT_EXECUTED_SUCCESSFULLY" && 
             echo "$OUTPUT" | grep -q "JQ_VERSION: jq-"; then
            echo "✓ custom-startup.sh executed successfully and jq installed!"
          else
            echo "custom-startup.sh did NOT execute or jq was not installed."
            exit 1
          fi
          rm "$TEMP_SCRIPT_FILE"<|MERGE_RESOLUTION|>--- conflicted
+++ resolved
@@ -59,21 +59,12 @@
           # Preserve tool cache (Python, Node.js, etc.)
           tool-cache: false
           # Remove large pre-installed packages we don't use
-<<<<<<< HEAD
-          android: true # ~11GB - Android SDK not needed for Python/Docker builds
-          dotnet: true # ~2GB - .NET not needed
-          haskell: true # ~5GB - Haskell GHC not needed
-          large-packages: true # Cloud SDKs, etc. not needed
-          docker-images: false # Keep base - we haven't built anything yet
-          swap-storage: true # ~4GB - Swap not needed for Docker builds
-=======
           android: true      # ~11GB - Android SDK not needed for Python/Docker builds
           dotnet: true       # ~2GB - .NET not needed
           haskell: true      # ~5GB - Haskell GHC not needed
           large-packages: true  # Cloud SDKs, etc. not needed
           docker-images: false  # Keep base - we haven't built anything yet
           swap-storage: true    # ~4GB - Swap not needed for Docker builds
->>>>>>> b1c97c5a
           # Total expected space freed: ~20-30GB
           # Rationale: Client image with CUDA is ~6GB, needs 12-18GB during build
           # GitHub runners start with ~14GB free, which causes "No space left on device"
