--- conflicted
+++ resolved
@@ -1,313 +1,16 @@
 # LabLink
 
-<<<<<<< HEAD
-[![CI](https://github.com/talmolab/lablink/actions/workflows/ci.yml/badge.svg)](https://github.com/talmolab/lablink/actions/workflows/ci.yml)
-[![Docs](https://github.com/talmolab/lablink/actions/workflows/docs.yml/badge.svg)](https://talmolab.github.io/lablink/)
-[![License](https://img.shields.io/github/license/talmolab/lablink)](LICENSE)
-
-**Dynamic VM allocation and management system for computational research workflows.**
-
-LabLink automates the deployment and management of cloud-based virtual machines for running research software at scale.
-
-## Features
-
-- 🚀 **Automated VM Management**: Dynamically provision and manage AWS EC2 instances
-- 🐳 **Container-Based**: Run any research software via Docker
-- ⚙️ **Easy Configuration**: YAML-based configuration for customization
-- 🔄 **CI/CD Ready**: GitHub Actions workflows for automated deployment
-- 🎯 **Research-Focused**: Built for SLEAP and other computational research tools
-- 📊 **Web Dashboard**: Monitor and manage VMs via web interface
-- 💰 **Cost-Effective**: Supports Spot Instances and auto-scaling
-=======
 Dynamic VM allocation and management system for computational research workflows.
 
 ## Overview
 
 LabLink automates deployment and management of cloud-based VMs for running research software. It provides a web interface for requesting VMs, tracking their status, and managing computational workloads.
->>>>>>> 1b9515ee
 
 ## Quick Start
 
 ### Prerequisites
 
 - AWS account with appropriate permissions
-<<<<<<< HEAD
-- [AWS CLI](https://docs.aws.amazon.com/cli/latest/userguide/getting-started-install.html) installed and configured
-- [Terraform](https://www.terraform.io/downloads) >= 1.6.6
-- [Docker](https://docs.docker.com/get-docker/) installed and running
-
-### Test Locally (5 minutes)
-
-```bash
-# Pull and run the allocator
-docker pull ghcr.io/talmolab/lablink-allocator-image:latest
-docker run -d -p 5000:5000 ghcr.io/talmolab/lablink-allocator-image:latest
-
-# Access at http://localhost:5000
-# Default credentials: admin / IwanttoSLEAP
-```
-
-### Deploy to AWS (10 minutes)
-
-```bash
-# Clone repository
-git clone https://github.com/talmolab/lablink.git
-cd lablink/lablink-allocator
-
-# Initialize Terraform
-terraform init
-
-# Deploy allocator
-terraform apply \
-  -var="resource_suffix=dev" \
-  -var="allocator_image_tag=linux-amd64-latest"
-
-# Get allocator IP
-terraform output ec2_public_ip
-
-# Save SSH key
-terraform output -raw private_key_pem > ~/lablink-dev-key.pem
-chmod 600 ~/lablink-dev-key.pem
-```
-
-Access your allocator at `http://<ec2-ip>:80`
-
-## Documentation
-
-📚 **[Full Documentation](https://talmolab.github.io/lablink/)**
-
-### Key Guides
-
-- **[Prerequisites](https://talmolab.github.io/lablink/prerequisites/)** - AWS setup, tools installation
-- **[Installation](https://talmolab.github.io/lablink/installation/)** - Detailed installation guide
-- **[Quickstart](https://talmolab.github.io/lablink/quickstart/)** - Get up and running quickly
-- **[Configuration](https://talmolab.github.io/lablink/configuration/)** - Customize LabLink
-- **[Adapting LabLink](https://talmolab.github.io/lablink/adapting/)** - Use your own research software
-- **[Deployment](https://talmolab.github.io/lablink/deployment/)** - Production deployment guide
-- **[Troubleshooting](https://talmolab.github.io/lablink/troubleshooting/)** - Common issues and solutions
-
-## Architecture
-
-```
-┌─────────────────────────────────────────────────────────────┐
-│                         GitHub                               │
-│  ┌────────────────┐      ┌──────────────────┐              │
-│  │  Source Code   │──────│ GitHub Actions   │              │
-│  └────────────────┘      └────────┬─────────┘              │
-└────────────────────────────────────┼──────────────────────────┘
-                                     │
-                    ┌────────────────┴────────────────┐
-                    │  Terraform + Docker Images      │
-                    └────────────┬────────────────────┘
-                                 │
-┌────────────────────────────────┼─────────────────────────────┐
-│                        AWS Cloud                             │
-│                                                              │
-│  ┌─────────────────────────────▼──────────────────────────┐ │
-│  │              Allocator EC2 Instance                     │ │
-│  │  ┌──────────────────────────────────────────────────┐  │ │
-│  │  │  Flask App + PostgreSQL Database                 │  │ │
-│  │  └──────────────────────────────────────────────────┘  │ │
-│  └─────────────────────────────────────────────────────────┘ │
-│                            │                                 │
-│                            │ spawns                          │
-│                            ▼                                 │
-│  ┌──────────────────────────────────────────────────────┐   │
-│  │          Client EC2 Instances (Dynamic)              │   │
-│  │  - Run research workloads in Docker                  │   │
-│  │  - GPU support (T4, A10G, V100)                      │   │
-│  │  - Auto-report health status                         │   │
-│  └──────────────────────────────────────────────────────┘   │
-└──────────────────────────────────────────────────────────────┘
-```
-
-## Configuration
-
-Customize LabLink for your research software by editing `lablink-allocator/lablink-allocator-service/conf/config.yaml`:
-
-```yaml
-machine:
-  machine_type: "g4dn.xlarge"  # GPU instance type
-  image: "ghcr.io/your-org/your-research-image:latest"  # Your Docker image
-  repository: "https://github.com/your-org/your-code.git"  # Your code repo
-  software: "your-software-name"
-```
-
-See [Configuration Guide](https://talmolab.github.io/lablink/configuration/) for all options.
-
-## Adapting for Your Research
-
-LabLink is designed to be **software-agnostic**. While it ships with SLEAP support, you can adapt it for any computational workflow:
-
-1. **Create Docker image** with your research software
-2. **Update configuration** with your image and repository
-3. **Deploy** to AWS
-
-See [Adapting LabLink Guide](https://talmolab.github.io/lablink/adapting/) for step-by-step instructions.
-
-## Use Cases
-
-- 🧬 Running SLEAP pose estimation at scale
-- 🤖 Training machine learning models on GPU instances
-- 📊 Batch processing of computational workloads
-- 🔬 Any containerized research software requiring cloud compute
-
-## Cost Estimation
-
-**Minimal setup**: ~$20/month
-**Light production**: ~$481/month
-**Heavy production**: ~$1,182/month (with Spot Instances)
-
-See [Cost Estimation Guide](https://talmolab.github.io/lablink/cost-estimation/) for detailed breakdown and optimization tips.
-
-## Development
-
-### Local Setup
-
-```bash
-# Install uv (recommended)
-curl -LsSf https://astral.sh/uv/install.sh | sh
-
-# Setup allocator
-cd lablink-allocator/lablink-allocator-service
-uv sync --extra dev
-
-# Run tests
-PYTHONPATH=. pytest
-
-# Run linting
-ruff check .
-```
-
-### Building Documentation
-
-**Using uv (Recommended):**
-
-```bash
-# Quick test (temporary environment)
-uv run --extra docs mkdocs serve
-
-# Or create persistent environment
-uv venv .venv-docs
-.venv-docs\Scripts\activate  # Windows
-# source .venv-docs/bin/activate  # macOS/Linux
-uv sync --extra docs
-mkdocs serve
-```
-
-**Using pip:**
-
-```bash
-# Install dependencies
-pip install -e ".[docs]"
-
-# Serve locally
-mkdocs serve
-
-# Build
-mkdocs build
-```
-
-See [Contributing to Documentation](https://talmolab.github.io/lablink/contributing-docs/) for more details.
-
-## CI/CD
-
-LabLink uses GitHub Actions for automated testing and deployment:
-
-- **CI**: Runs tests and linting on every PR
-- **Docker Images**: Builds and pushes to ghcr.io on push
-- **Infrastructure**: Deploys to AWS via Terraform
-- **Documentation**: Auto-deploys to GitHub Pages
-
-See [Workflows Guide](https://talmolab.github.io/lablink/workflows/) for details.
-
-## Security
-
-- 🔐 **OIDC Authentication**: GitHub Actions authenticate to AWS without stored credentials
-- 🔑 **SSH Key Management**: Auto-generated, ephemeral keys
-- 🛡️ **Security Groups**: Network access control
-- 🔒 **Encryption**: S3 state encryption, optional EBS encryption
-
-**Important**: Change default passwords before production deployment!
-
-See [Security Guide](https://talmolab.github.io/lablink/security/) for best practices.
-
-## Troubleshooting
-
-**PostgreSQL won't start?**
-```bash
-ssh -i ~/lablink-key.pem ubuntu@<allocator-ip>
-sudo docker exec -it <container-id> /etc/init.d/postgresql restart
-```
-
-**Can't SSH?**
-```bash
-chmod 600 ~/lablink-key.pem
-```
-
-**VMs not being created?**
-Check allocator logs:
-```bash
-sudo docker logs <container-id>
-```
-
-See [Troubleshooting Guide](https://talmolab.github.io/lablink/troubleshooting/) for more solutions.
-
-## Support
-
-- 📖 **Documentation**: https://talmolab.github.io/lablink/
-- 🐛 **Bug Reports**: [GitHub Issues](https://github.com/talmolab/lablink/issues)
-- 💬 **Discussions**: [GitHub Discussions](https://github.com/talmolab/lablink/discussions)
-- 📧 **Email**: [Open an issue](https://github.com/talmolab/lablink/issues/new)
-
-## Contributing
-
-Contributions welcome! Please see [CONTRIBUTING.md](CONTRIBUTING.md) for detailed guidelines.
-
-**Quick start:**
-1. Fork the repository
-2. Create a feature branch (`git checkout -b feature/amazing-feature`)
-3. Make your changes and add tests
-4. Update documentation
-5. Submit a pull request
-
-See also:
-- [CONTRIBUTING.md](CONTRIBUTING.md) - Contribution guidelines
-- [CLAUDE.md](CLAUDE.md) - Developer/AI assistant guidance
-- [Contributing to Docs](https://talmolab.github.io/lablink/contributing-docs/) - Documentation guidelines
-
-## License
-
-This project is licensed under the BSD-3-Clause License - see the [LICENSE](LICENSE) file for details.
-
-## Citation
-
-If you use LabLink in your research, please cite:
-
-```bibtex
-@software{lablink2025,
-  title = {LabLink: Dynamic VM Allocation for Computational Research},
-  author = {Talmo Lab},
-  year = {2025},
-  url = {https://github.com/talmolab/lablink}
-}
-```
-
-## Acknowledgments
-
-- Built by the [Talmo Lab](https://talmolab.org/)
-- Designed for [SLEAP](https://sleap.ai/) and the computational research community
-- Inspired by the need for scalable, accessible cloud computing for science
-
-## Related Projects
-
-- [SLEAP](https://github.com/talmolab/sleap) - Multi-animal pose tracking
-- [sleap-nn](https://github.com/talmolab/sleap-nn) - SLEAP neural network models
-
----
-
-**Made with ❤️ by the Talmo Lab**
-=======
 - Docker installed locally (for testing)
 - Python 3.9+ with `uv` package manager
 
@@ -384,5 +87,4 @@
 
 ## License
 
-[Add your license here]
->>>>>>> 1b9515ee
+[Add your license here]