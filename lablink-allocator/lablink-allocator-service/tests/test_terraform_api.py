from unittest.mock import patch, MagicMock
from pathlib import Path
import subprocess

POST_ENDPOINT = "/api/launch"
DESTROY_ENDPOINT = "/destroy"


@patch("lablink_allocator_service.main.upload_to_s3")
@patch("lablink_allocator_service.main.check_support_nvidia", return_value=True)
@patch("lablink_allocator_service.main.subprocess.run")
def test_launch_vm_success(
    mock_run,
    mock_check_support_nvidia,
    mock_upload_to_s3,
    client,
    admin_headers,
    monkeypatch,
    omega_config,
    tmp_path,
):
    """Test successful VM launch with some VMs already launched before."""
    monkeypatch.chdir(tmp_path)
    Path("terraform").mkdir()

    # Mock Global Variables in "main.py"
    monkeypatch.setattr(
        "lablink_allocator_service.main.database",
        MagicMock(get_row_count=MagicMock(return_value=3)),
        raising=False,
    )
    monkeypatch.setattr("lablink_allocator_service.main.allocator_ip", "1.2.3.4", raising=False)
    monkeypatch.setattr("lablink_allocator_service.main.key_name", "my-key", raising=False)
    monkeypatch.setattr("lablink_allocator_service.main.ENVIRONMENT", "test", raising=False)

    # Fake terraform calls
    class R:
        def __init__(self, out="OK"):
            self.stdout, self.stderr = out, ""

    mock_run.side_effect = [R("INIT OK"), R("\x1b[32mapply success\x1b[0m")]

    # Call route
    resp = client.post(POST_ENDPOINT, headers=admin_headers, data={"num_vms": "2"})
    assert resp.status_code == 200
    assert b"Output Dashboard" in resp.data

    # Assert calls
    assert mock_run.call_count == 1
    apply_cmd, apply_kwargs = mock_run.call_args_list[0]
    assert "-var=instance_count=5" in apply_cmd[0]

    expected_lines = [
        'allocator_ip = "1.2.3.4"',
        f'machine_type = "{omega_config.machine.machine_type}"',
        f'image_name = "{omega_config.machine.image}"',
        f'repository = "{omega_config.machine.repository}"',
        f'client_ami_id = "{omega_config.machine.ami_id}"',
        f'subject_software = "{omega_config.machine.software}"',
        'resource_suffix = "test"',
        'gpu_support = "true"',
    ]

    # Assert tf vars
    tfvars = (Path("terraform") / "terraform.runtime.tfvars").read_text()
    missing = [line for line in expected_lines if line not in tfvars]
    assert not missing, f"Missing lines in tfvars: {missing}"

    # Assert upload to s3 called once with correct args
    mock_upload_to_s3.assert_called_once_with(
        bucket_name="test-bucket",
        region="us-west-2",
        local_path=Path("terraform") / "terraform.runtime.tfvars",
        env="test",
    )


<<<<<<< HEAD

@patch("lablink_allocator_service.main.subprocess.run")
=======
@patch("main.subprocess.run")
>>>>>>> 7ff37fed
def test_launch_missing_allocator_outputs_returns_error(
    mock_run, client, admin_headers, monkeypatch, tmp_path
):
    """Test VM launch with missing allocator outputs."""
    monkeypatch.chdir(tmp_path)
    Path("terraform").mkdir()

    monkeypatch.setattr(
        "lablink_allocator_service.main.database", MagicMock(get_row_count=lambda: 0), raising=False
    )
    monkeypatch.setattr("lablink_allocator_service.main.allocator_ip", "", raising=False)
    monkeypatch.setattr("lablink_allocator_service.main.key_name", None, raising=False)

    mock_run.return_value = MagicMock(stdout="INIT", stderr="")

    resp = client.post(POST_ENDPOINT, headers=admin_headers, data={"num_vms": "1"})
    assert resp.status_code == 200
    assert b"Allocator outputs not found." in resp.data
    assert not (Path("terraform") / "terraform.runtime.tfvars").exists()


@patch("lablink_allocator_service.main.check_support_nvidia", return_value=False)
@patch("lablink_allocator_service.main.subprocess.run")
def test_launch_apply_failure(
    mock_run, mock_check_support_nvidia, client, admin_headers, monkeypatch, tmp_path
):
    """Test VM launch failure during apply."""
    monkeypatch.chdir(tmp_path)
    Path("terraform").mkdir()

    monkeypatch.setattr(
        "lablink_allocator_service.main.database", MagicMock(get_row_count=lambda: 1), raising=False
    )
    monkeypatch.setattr("lablink_allocator_service.main.allocator_ip", "9.9.9.9", raising=False)
    monkeypatch.setattr("lablink_allocator_service.main.key_name", "k", raising=False)
    monkeypatch.setattr("lablink_allocator_service.main.ENVIRONMENT", "test", raising=False)

    def side_effect(cmd, **kwargs):
        if cmd[1] == "init":
            return MagicMock(stdout="OK", stderr="")
        raise subprocess.CalledProcessError(1, cmd, stderr="\x1b[31mboom\x1b[0m")

    mock_run.side_effect = side_effect

    resp = client.post(POST_ENDPOINT, headers=admin_headers, data={"num_vms": "4"})
    assert resp.status_code == 200
    assert b"boom" in resp.data  # stripped

    tfvars = (Path("terraform") / "terraform.runtime.tfvars").read_text()
    assert 'gpu_support = "false"' in tfvars


@patch("lablink_allocator_service.main.subprocess.run")
def test_destroy_success(mock_run, client, admin_headers, monkeypatch, tmp_path):
    """Test successful VM destruction via terraform destroy."""
    monkeypatch.chdir(tmp_path)
    Path("terraform").mkdir()

    # Mock subprocess.run
    mock_run.return_value = type(
        "R", (), {"stdout": "\x1b[32mresources destroyed\x1b[0m", "stderr": ""}
    )

    # Mock DB and attach to app module via string target
    fake_db = MagicMock()
    monkeypatch.setattr("lablink_allocator_service.main.database", fake_db, raising=False)

    # Call the destroy endpoint
    resp = client.post(DESTROY_ENDPOINT, headers=admin_headers)
    assert resp.status_code == 200
    assert b"resources destroyed" in resp.data

    # Correct terraform command called with cwd
    mock_run.assert_called_once()
    args, kwargs = mock_run.call_args
    assert args[0][:2] == ["terraform", "destroy"]
    assert "-auto-approve" in args[0]
    assert "-var-file=terraform.runtime.tfvars" in args[0]
    assert kwargs["cwd"] == Path("terraform")
    assert kwargs["check"] is True
    assert kwargs["capture_output"] is True
    assert kwargs["text"] is True

    # DB cleared exactly once
    fake_db.clear_database.assert_called_once()


@patch("lablink_allocator_service.main.subprocess.run")
def test_destroy_failure(mock_run, client, admin_headers, monkeypatch, tmp_path):
    monkeypatch.chdir(tmp_path)
    Path("terraform").mkdir()

    # Mock subprocess.run to raise an error
    mock_run.side_effect = subprocess.CalledProcessError(
        returncode=1, cmd=["terraform", "destroy"], stderr="\x1b[31merror\x1b[0m"
    )

    # Call the destroy endpoint
    resp = client.post(DESTROY_ENDPOINT, headers=admin_headers)
    assert b"error" in resp.data

    # Ensure run was called correctly
    mock_run.assert_called_once()<|MERGE_RESOLUTION|>--- conflicted
+++ resolved
@@ -75,12 +75,7 @@
     )
 
 
-<<<<<<< HEAD
-
 @patch("lablink_allocator_service.main.subprocess.run")
-=======
-@patch("main.subprocess.run")
->>>>>>> 7ff37fed
 def test_launch_missing_allocator_outputs_returns_error(
     mock_run, client, admin_headers, monkeypatch, tmp_path
 ):
