import select
import json
import logging

import psycopg2

# Set up logging
logging.basicConfig(
    level=logging.DEBUG,
    format="%(asctime)s - %(name)s - %(levelname)s - %(message)s",
    datefmt="%Y-%m-%d %H:%M:%S",
)
logger = logging.getLogger(__name__)
logger.setLevel(logging.DEBUG)

try:
    import psycopg2
except ImportError as e:
    logger.error(
        "psycopg2 is not installed in the development environment. "
        "Please install it using `pip install psycopg2`"
    )
    raise e


class PostgresqlDatabase:
    """Class to interact with a PostgreSQL database.
    This class provides methods to connect to the database, insert data,
    retrieve data, and listen for notifications.
    """

    def __init__(
        self,
        dbname: str,
        user: str,
        password: str,
        host: str,
        port: int,
        table_name: str,
    ):
        """Initialize the database connection.

        Args:
            dbname (str): The name of the database.
            user (str): The username to connect to the database.
            password (str): The password for the user.
            host (str): The host where the database is located.
            port (int): The port number for the database connection.
            table_name (str): The name of the table to interact with.
        """
        self.dbname = dbname
        self.user = user
        self.password = password
        self.host = host
        self.port = port
        self.table_name = table_name

        # Connect to the PostgreSQL database
        self.conn = psycopg2.connect(
            dbname=dbname,
            user=user,
            password=password,
            host=host,
            port=port,
        )

        # Set the isolation level to autocommit
        self.conn.set_isolation_level(psycopg2.extensions.ISOLATION_LEVEL_AUTOCOMMIT)
        self.cursor = self.conn.cursor()

    def get_row_count(self) -> int:
        """Get the number of rows in the table.
        Returns:
            int: The number of rows in the table.
        """
        self.cursor.execute(f"SELECT COUNT(*) FROM {self.table_name};")
        return self.cursor.fetchone()[0]

    def get_column_names(self, table_name=None) -> list:
        """Get the column names of a table.

        Args:
            table_name (str): The name of the table.

        Returns:
            list: A list of column names.
        """
        if table_name is None:
            table_name = self.table_name

        # Query to get the column names from the information schema
        with self.conn.cursor() as cursor:
            cursor.execute(
<<<<<<< HEAD
                "SELECT column_name FROM information_schema.columns WHERE " \
                f"table_name = '{table_name}'"
=======
                f"SELECT column_name FROM information_schema.columns WHERE table_name = '{table_name}'"
>>>>>>> f4434335
            )
            return [row[0] for row in cursor.fetchall()]

    def insert_vm(self, hostname) -> None:
        """Insert a new row into the table.

        Args:
            hostname (str): The hostname of the VM.
        """
        column_names = self.get_column_names()

        values = []

        for col in column_names:
            # Find the column that corresponds to the hostname and set its value
            if col == "hostname":
                values.append(hostname)
            elif col == "inuse":
                values.append(False)
            else:
                values.append(None)

        # Construct the SQL query
        columns = ", ".join(column_names)
        placeholders = ", ".join(["%s" for _ in column_names])

        try:
            sql = f"INSERT INTO {self.table_name} ({columns}) VALUES ({placeholders});"
            self.cursor.execute(sql, values)
            self.conn.commit()
            logger.debug(f"Inserted data: {values}")
        except Exception as e:
            logger.error(f"Error inserting data: {e}")
            self.conn.rollback()

    def get_vm_by_hostname(self, hostname: str) -> dict:
        """Get a VM by its hostname.

        Args:
            hostname (str): The hostname of the VM.

        Returns:
            dict: A dictionary containing the VM details.
        """
        query = f"SELECT * FROM {self.table_name} WHERE hostname = %s;"
        self.cursor.execute(query, (hostname,))
        row = self.cursor.fetchone()
        if row:
            return {
                "hostname": row[0],
                "pin": row[1],
                "crdcommand": row[2],
                "useremail": row[3],
                "inuse": row[4],
                "healthy": row[5],
                "status": row[6],
                "logs": row[7],
            }
        else:
            logger.error(f"No VM found with hostname '{hostname}'.")
            return None

    def listen_for_notifications(self, channel, target_hostname) -> dict:
        """Listen for notifications on a specific channel.

        Args:
            channel (str): The name of the notification channel.
            target_hostname (str): The hostname of the VM to connect to.

        Returns:
            dict: A dictionary containing the status, pin, and command.

        Raises:
            psycopg2.Error: If there is an error in the database.
            json.JSONDecodeError: If there is an error decoding the JSON payload.
        """

        # Create a new connection to listen for notifications
        logger.debug("Creating new connection to listen for notifications...")
        listen_conn = psycopg2.connect(
            dbname=self.dbname,
            user=self.user,
            password=self.password,
            host=self.host,
            port=self.port,
        )
        listen_conn.set_isolation_level(psycopg2.extensions.ISOLATION_LEVEL_AUTOCOMMIT)
        listen_cursor = listen_conn.cursor()

        # Infinite loop to wait for notifications
        try:
            listen_cursor.execute(f"LISTEN {channel};")
            logger.debug(f"Listening for notifications on '{channel}'...")

            while True:
                # Wait for notifications
                if select.select([listen_conn], [], [], 10) == ([], [], []):
                    continue
                else:
                    listen_conn.poll()  # Process any pending notifications
                    while listen_conn.notifies:
                        notify = listen_conn.notifies.pop(0)
                        logger.debug(
                            f"Received notification: {notify.payload} from " \
                            f"channel {notify.channel}"
                        )
                        # Parse the JSON payload
                        try:
                            payload_data = json.loads(notify.payload)
                            logger.debug(f"Payload data: {payload_data}")
                            hostname = payload_data.get("HostName")
                            pin = payload_data.get("Pin")
                            command = payload_data.get("CrdCommand")

                            if hostname is None or pin is None or command is None:
                                logger.error(
                                    "Invalid payload data. Missing required fields."
                                )
                                continue

                            # Check if the hostname matches the current hostname
                            if hostname != target_hostname:
                                logger.debug(
                                    f"Hostname '{hostname}' does not match the current"
                                    f"hostname '{target_hostname}'."
                                )
                                continue

                            logger.debug(
                                "Chrome Remote Desktop connected successfully."
                            )
                            return {
                                "status": "success",
                                "pin": pin,
                                "command": command,
                            }

                        except json.JSONDecodeError as e:
                            logger.error(f"Error decoding JSON payload: {e}")
                            continue
                        except Exception as e:
                            logger.error(f"Error processing notification: {e}")
                            continue
        finally:
            # Close the listener connection
            listen_cursor.close()
            listen_conn.close()
            logger.debug("Listener connection closed.")

    def get_crd_command(self, hostname) -> str:
        """Get the command assigned to a VM.

        Args:
            hostname (str): The hostname of the VM.

        Returns:
            str: The command assigned to the VM.
        """
        if not self.vm_exists(hostname):
            logger.error(f"VM with hostname '{hostname}' does not exist.")
            return None

        query = f"SELECT crdcommand FROM {self.table_name} WHERE hostname = %s"
        self.cursor.execute(query, (hostname,))
        return self.cursor.fetchone()[0]

    def get_unassigned_vms(self) -> list:
        """Get the VMs that are not assigned to any command.

        Returns:
            list: A list of VMs that are not assigned to any command.
        """
        query = f"SELECT hostname FROM {self.table_name} WHERE " \
                f"crdcommand IS NULL AND status = 'running'"
        try:
            self.cursor.execute(query)
            return [row[0] for row in self.cursor.fetchall()]
        except Exception as e:
            logger.error(f"Error retrieving unassigned VMs: {e}")
            return []

    def vm_exists(self, hostname) -> bool:
        """Check if a VM with the given hostname exists in the table.

        Args:
            hostname (str): The hostname of the VM.

        Returns:
            bool: True if the VM exists, False otherwise.
        """
        query = f"SELECT EXISTS (SELECT 1 FROM {self.table_name} WHERE hostname = %s)"
        self.cursor.execute(query, (hostname,))
        return self.cursor.fetchone()[0]

    def get_assigned_vms(self) -> list:
        """Get the VMs that are assigned to a command.

        Returns:
            list: A list of VMs that are assigned to a command.
        """
        query = f"SELECT hostname FROM {self.table_name} WHERE crdcommand IS NOT NULL"
        try:
            self.cursor.execute(query)
            return [row[0] for row in self.cursor.fetchall()]
        except Exception as e:
            logger.error(f"Error retrieving assigned VMs: {e}")

    def get_vm_details(self, email: str) -> list:
        """Get VM details based on the email provided.

        Args:
            email (str): The email of the user.

        Returns:
            list: A list containing the hostname, pin, and CRD command of the VM
            assigned to the given user.
        """
        query = f"SELECT * FROM {self.table_name} WHERE useremail = %s"
        self.cursor.execute(query, (email,))
        row = self.cursor.fetchone()
        if row:
<<<<<<< HEAD
            hostname, pin, crdcommand, user_email, inuse, healthy, status, logs = row
=======
            hostname, pin, crdcommand, _, _, _ = row
>>>>>>> f4434335
            return [
                hostname,
                pin,
                crdcommand,
            ]
        else:
            raise ValueError(f"No VM found for email in the database: {email}")

    def assign_vm(self, email, crd_command, pin) -> None:
        """Assign a VM to a user.

        Args:
            hostname (str): The hostname of the VM.
            email (str): The email of the user.
            crd_command (str): The CRD command to assign.
            pin (str): The PIN for the VM.
        """
        # Gets the first available VM that is not in use
        hostname = self.get_first_available_vm()

        # Check if a VM is available
        if not hostname:
            logger.error("No available VMs found to assign.")
            raise ValueError("No available VMs to assign.")

        # SQL query to update the VM record with the user's email, CRD command, and pin
        query = f"""
        UPDATE {self.table_name}
        SET useremail = %s, crdcommand = %s, pin = %s, inuse = FALSE, healthy = NULL
        WHERE hostname = %s;
        """
        try:
            self.cursor.execute(query, (email, crd_command, pin, hostname))
            self.conn.commit()
            logger.debug(f"Assigned VM '{hostname}' to user '{email}'.")
        except Exception as e:
            logger.error(f"Error assigning VM: {e}")
            self.conn.rollback()

    def get_first_available_vm(self) -> str:
        """Get the first available VM that is not assigned.

        Returns:
            str: The hostname of the first available VM.
        """
<<<<<<< HEAD
        query = f"SELECT hostname FROM {self.table_name} WHERE useremail IS NULL AND " \
                f"status = 'running' LIMIT 1"
=======
        query = (
            f"SELECT hostname FROM {self.table_name} WHERE useremail IS NULL LIMIT 1"
        )
>>>>>>> f4434335
        self.cursor.execute(query)
        row = self.cursor.fetchone()
        return row[0] if row else None

    def update_vm_in_use(self, hostname: str, in_use: bool) -> None:
        """Update the in-use status of a VM.

        Args:
            hostname (str): The hostname of the VM.
            in_use (bool): The in-use status to set.
        """
        query = f"UPDATE {self.table_name} SET inuse = %s WHERE hostname = %s"
        try:
            self.cursor.execute(query, (in_use, hostname))
            self.conn.commit()
            logger.debug(f"Updated VM '{hostname}' in-use status to {in_use}.")
        except Exception as e:
            logger.error(f"Error updating VM in-use status: {e}")
            self.conn.rollback()

    def clear_database(self) -> None:
        """Delete all VMs from the table."""
        query = f"DELETE FROM {self.table_name};"
        try:
            self.cursor.execute(query)
            self.conn.commit()
            logger.debug("All VMs deleted from the table.")
        except Exception as e:
            logger.error(f"Error deleting VMs: {e}")
            self.conn.rollback()

    def update_health(self, hostname: str, healthy: str) -> None:
        """Modify the health status of a VM.

        Args:
            hostname (str): The hostname of the VM.
            healthy (str): The health status to set for the VM.
        """
        query = f"UPDATE {self.table_name} SET healthy = %s WHERE hostname = %s;"
        try:
            self.cursor.execute(query, (healthy, hostname))
            self.conn.commit()
            logger.debug(f"Updated health status for VM '{hostname}' to {healthy}.")
        except Exception as e:
            logger.error(f"Error updating health status: {e}")
            self.conn.rollback()

    def get_gpu_health(self, hostname: str) -> str:
        """Get the GPU health status of a VM.

        Args:
            hostname (str): The hostname of the VM.

        Returns:
<<<<<<< HEAD
            str: The health status of the GPU for the specified VM
                or None if not found.
=======
            str: The health status of the GPU for the specified VM, or None if not found.
>>>>>>> f4434335
        """
        query = f"SELECT healthy FROM {self.table_name} WHERE hostname = %s;"
        try:
            self.cursor.execute(query, (hostname,))
            result = self.cursor.fetchone()
            if result:
                return result[0]
            else:
                logger.error(f"No VM found with hostname '{hostname}'.")
                return None
        except Exception as e:
            logger.error(f"Error retrieving GPU health: {e}")
            return None

<<<<<<< HEAD
    def get_status_by_hostname(self, hostname: str) -> str:
        """Get the status of a VM by its hostname.

        Args:
            hostname (str): The hostname of the VM.

        Returns:
            str: The status of the VM, or None if not found.
        """
        query = f"SELECT status FROM {self.table_name} WHERE hostname = %s;"
        try:
            self.cursor.execute(query, (hostname,))
            result = self.cursor.fetchone()
            if result:
                return result[0]
            else:
                logger.error(f"No VM found with hostname '{hostname}'.")
                return None
        except Exception as e:
            logger.error(f"Error retrieving status: {e}")
            return None

    def get_vm_logs(self, hostname: str) -> str:
        """Get the logs of a VM by its hostname.

        Args:
            hostname (str): The hostname of the VM.

        Returns:
            str: The logs of the VM, or None if not found.
        """
        query = f"SELECT logs FROM {self.table_name} WHERE hostname = %s;"
        try:
            self.cursor.execute(query, (hostname,))
            result = self.cursor.fetchone()
            if result:
                return result[0]
            else:
                logger.error(f"No VM found with hostname '{hostname}'.")
                return None
        except Exception as e:
            logger.error(f"Error retrieving logs: {e}")
            return None

    def save_logs_by_hostname(self, hostname: str, logs: str) -> None:
        """Save logs for a VM by its hostname.

        Args:
            hostname (str): The hostname of the VM.
            logs (str): The logs to save for the VM.
        """
        query = f"UPDATE {self.table_name} SET logs = %s WHERE hostname = %s;"
        try:
            self.cursor.execute(query, (logs, hostname))
            self.conn.commit()
            logger.debug(f"Saved logs for VM '{hostname}'.")
        except Exception as e:
            logger.error(f"Error saving logs: {e}")
            self.conn.rollback()

    def get_all_vm_status(self) -> dict:
        """Get the status of all VMs in the table.

        Returns:
            dict: A dictionary containing the hostname and status of each VM.
        """
        query = f"SELECT hostname, status FROM {self.table_name};"
        try:
            self.cursor.execute(query)
            rows = self.cursor.fetchall()
            return {row[0]: row[1] for row in rows}
        except Exception as e:
            logger.error(f"Error retrieving all VM status: {e}")
            return None

    def update_vm_status(self, hostname: str, status: str) -> None:
        """Update the status of a VM by its hostname.

        Args:
            hostname (str): The hostname of the VM.
            status (str): The new status to set for the VM.
        """
        possible_statuses = ["running", "initializing", "unknown", "error"]
        if status not in possible_statuses:
            logger.error(
                f"Invalid status '{status}'. Must be one of {possible_statuses}."
            )
            return

        query = f"""
        INSERT INTO {self.table_name} (hostname, status)
        VALUES (%s, %s)
        ON CONFLICT (hostname) DO UPDATE
            SET status = EXCLUDED.status;
        """
        try:
            self.cursor.execute(query, (hostname, status))
            self.conn.commit()
            logger.debug(f"Updated status for VM '{hostname}' to {status}.")
        except Exception as e:
            logger.error(f"Error updating VM status: {e}")
            self.conn.rollback()

=======
>>>>>>> f4434335
    @classmethod
    def load_database(cls, dbname, user, password, host, port, table_name):
        """Loads an existing database from PostgreSQL.

        Args:
            dbname (str): The name of the database.
            user (str): The username to connect to the database.
            password (str): The password for the user.
            host (str): The host where the database is located.
            port (int): The port number for the database connection.
            table_name (str): The name of the table to interact with.

        Returns:
            PostgresqlDtabase: An instance of the PostgresqlDtabase class.
        """
        return cls(dbname, user, password, host, port, table_name)

    def __del__(self):
        """Close the database connection when the object is deleted."""
        self.cursor.close()
        self.conn.close()
        logger.debug("Database connection closed.")
<|MERGE_RESOLUTION|>--- conflicted
+++ resolved
@@ -91,12 +91,8 @@
         # Query to get the column names from the information schema
         with self.conn.cursor() as cursor:
             cursor.execute(
-<<<<<<< HEAD
-                "SELECT column_name FROM information_schema.columns WHERE " \
-                f"table_name = '{table_name}'"
-=======
-                f"SELECT column_name FROM information_schema.columns WHERE table_name = '{table_name}'"
->>>>>>> f4434335
+                "SELECT column_name FROM information_schema.columns WHERE table_name = %s",
+                (table_name,)
             )
             return [row[0] for row in cursor.fetchall()]
 
@@ -318,11 +314,7 @@
         self.cursor.execute(query, (email,))
         row = self.cursor.fetchone()
         if row:
-<<<<<<< HEAD
             hostname, pin, crdcommand, user_email, inuse, healthy, status, logs = row
-=======
-            hostname, pin, crdcommand, _, _, _ = row
->>>>>>> f4434335
             return [
                 hostname,
                 pin,
@@ -368,14 +360,8 @@
         Returns:
             str: The hostname of the first available VM.
         """
-<<<<<<< HEAD
         query = f"SELECT hostname FROM {self.table_name} WHERE useremail IS NULL AND " \
                 f"status = 'running' LIMIT 1"
-=======
-        query = (
-            f"SELECT hostname FROM {self.table_name} WHERE useremail IS NULL LIMIT 1"
-        )
->>>>>>> f4434335
         self.cursor.execute(query)
         row = self.cursor.fetchone()
         return row[0] if row else None
@@ -430,12 +416,7 @@
             hostname (str): The hostname of the VM.
 
         Returns:
-<<<<<<< HEAD
-            str: The health status of the GPU for the specified VM
-                or None if not found.
-=======
-            str: The health status of the GPU for the specified VM, or None if not found.
->>>>>>> f4434335
+            str: The health status of the GPU for the specified VM or None if not found.
         """
         query = f"SELECT healthy FROM {self.table_name} WHERE hostname = %s;"
         try:
@@ -450,7 +431,6 @@
             logger.error(f"Error retrieving GPU health: {e}")
             return None
 
-<<<<<<< HEAD
     def get_status_by_hostname(self, hostname: str) -> str:
         """Get the status of a VM by its hostname.
 
@@ -554,8 +534,6 @@
             logger.error(f"Error updating VM status: {e}")
             self.conn.rollback()
 
-=======
->>>>>>> f4434335
     @classmethod
     def load_database(cls, dbname, user, password, host, port, table_name):
         """Loads an existing database from PostgreSQL.
@@ -577,4 +555,4 @@
         """Close the database connection when the object is deleted."""
         self.cursor.close()
         self.conn.close()
-        logger.debug("Database connection closed.")
+        logger.debug("Database connection closed.")