--- conflicted
+++ resolved
@@ -6,76 +6,9 @@
   count = var.instance_count
 }
 
-<<<<<<< HEAD
 # Security Group for the Client VM
 resource "aws_security_group" "lablink_sg" {
   name        = "lablink_client_${var.resource_suffix}_sg"
-=======
-variable "aws_access_key" {
-  type        = string
-  description = "AWS Access Key"
-  sensitive   = true
-}
-
-variable "aws_secret_key" {
-  type        = string
-  description = "AWS Secret Key"
-  sensitive   = true
-}
-
-variable "aws_session_token" {
-  type        = string
-  description = "AWS Session Token"
-  sensitive   = true
-}
-
-variable "allocator_ip" {
-  type        = string
-  description = "IP address of the allocator server"
-  sensitive   = true
-}
-
-variable "machine_type" {
-  type        = string
-  description = "Type of the machine to be created"
-  default     = "t2.medium"
-}
-
-variable "image_name" {
-  type        = string
-  description = "VM Image Name to be used as client base image"
-}
-
-variable "repository" {
-  type        = string
-  description = "GitHub repository URL for the Data Repository"
-}
-
-variable "client_ami_id" {
-  type        = string
-  description = "AMI ID for the client VM"
-}
-
-variable "resource_suffix" {
-  type        = string
-  default     = "client"
-  description = "Suffix to ensure uniqueness"
-}
-
-variable "subject_software" {
-  type        = string
-  default     = "sleap"
-  description = "Software subject for the client VM"
-}
-
-variable "gpu_support" {
-  type        = bool
-  description = "Whether the instance machine type supports GPU"
-}
-
-resource "aws_security_group" "lablink_sg_" {
-  name        = "lablink_client_${var.resource_suffix}"
->>>>>>> f4434335
   description = "Allow SSH and Docker ports"
 
   ingress {
@@ -138,7 +71,6 @@
   }
 
   user_data = templatefile("${path.module}/user_data.sh", {
-<<<<<<< HEAD
     allocator_ip                = var.allocator_ip
     repository                  = var.repository
     resource_suffix             = var.resource_suffix
@@ -148,15 +80,6 @@
     gpu_support                 = var.gpu_support
     cloud_init_output_log_group = var.cloud_init_output_log_group
     region                      = var.region
-=======
-    allocator_ip     = var.allocator_ip
-    repository       = var.repository
-    resource_suffix  = var.resource_suffix
-    image_name       = var.image_name
-    count_index      = count.index + 1
-    subject_software = var.subject_software
-    gpu_support      = var.gpu_support
->>>>>>> f4434335
   })
 
   tags = {
@@ -197,7 +120,7 @@
       user        = var.ssh_user
       host        = aws_instance.lablink_vm[count.index].public_ip
       private_key = tls_private_key.lablink_key.private_key_pem
-      timeout     = "20m"
+      timeout     = "15m"
     }
   }
 }
