--- conflicted
+++ resolved
@@ -70,12 +70,12 @@
   default     = "ubuntu"
 }
 
-<<<<<<< HEAD
 variable "retry_number" {
   type        = number
   description = "Number of retries for cloud-init log retrieval"
   default     = 5
-=======
+}
+
 variable "startup_on_error" {
   type        = string
   description = "Whether to abort or continue on error of the custom startup script"
@@ -86,5 +86,4 @@
   type        = string
   description = "Path to a custom startup script to be executed on instance launch within EC2 Instance"
   default     = "/config/custom-startup.sh"
->>>>>>> 2a6ee29c
 }